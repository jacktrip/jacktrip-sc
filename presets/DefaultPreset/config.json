--- conflicted
+++ resolved
@@ -12,15 +12,7 @@
             },
             {
                 "name": "selfVolume",
-<<<<<<< HEAD
-                "value": 0.6
-=======
                 "value": 0.5
-            },
-            {
-                "name": "bypassFx",
-                "value": 0
->>>>>>> e1c5f1cd
             }
         ]
     },
