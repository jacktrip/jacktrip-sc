--- conflicted
+++ resolved
@@ -29,17 +29,12 @@
             personalMixes[(clientNum * maxClients) + n];
         });
     
-<<<<<<< HEAD
-        var s = MultiplyLink(m * \mul.kr(1)).transform(signal);
-        s = AggregateLink().transform(s);
-        s = LimiterLink().transform(s);
-=======
         // get input signals from private bus
         var signal = JackTripInput(maxClients, outputChannelsPerClient, false, ~firstPrivateBus).getSignal();
         signal = MultiplyLink(m * \mul.kr(1)).transform(signal);
         signal = AggregateLink().transform(signal);
->>>>>>> 13e92052
-    
+        signal = LimiterLink().transform(signal);
+
         Out.ar(outputChannelsPerClient * clientNum, signal);
     });
 }