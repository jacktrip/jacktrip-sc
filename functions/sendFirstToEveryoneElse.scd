/* 
 * Copyright 2021 JackTrip Labs, Inc.
 *
 * Licensed under the Apache License, Version 2.0 (the "License");
 * you may not use this file except in compliance with the License.
 * You may obtain a copy of the License at
 *
 *     http://www.apache.org/licenses/LICENSE-2.0
 *
 * Unless required by applicable law or agreed to in writing, software
 * distributed under the License is distributed on an "AS IS" BASIS,
 * WITHOUT WARRANTIES OR CONDITIONS OF ANY KIND, either express or implied.
 * See the License for the specific language governing permissions and
 * limitations under the License.
 */

/*
 * sendFirstToEveryoneElse: sends the input audio channels from the first
 * client to all other clients
 *
 * \signal: array of input audio channels to aggregate together
 * \maxClients: maximum number of clients that may connect to the audio server
 * \outputChannelsPerClient: number of output channels sent to each client
 */
 
<<<<<<< HEAD
~sendFirstToEveryoneElse = { | in, levels, maxClients, outputChannelsPerClient = 2 |
	var out;

	// adjust levels
	var signal = MultiplyLink(levels).transform(in);
	signal = LimiterLink().transform(signal);
	
=======
~sendFirstToEveryoneElse = { | signal, maxClients, outputChannelsPerClient = 2 |
>>>>>>> 13e92052
	// send Jamulus signal to JackTrip outputs
	var out = Array.fill(maxClients - 1, { arg n;
		(n + 1) * outputChannelsPerClient;
	});
	Out.ar(out, signal[0]);
};<|MERGE_RESOLUTION|>--- conflicted
+++ resolved
@@ -23,20 +23,12 @@
  * \outputChannelsPerClient: number of output channels sent to each client
  */
  
-<<<<<<< HEAD
-~sendFirstToEveryoneElse = { | in, levels, maxClients, outputChannelsPerClient = 2 |
-	var out;
-
-	// adjust levels
-	var signal = MultiplyLink(levels).transform(in);
-	signal = LimiterLink().transform(signal);
-	
-=======
 ~sendFirstToEveryoneElse = { | signal, maxClients, outputChannelsPerClient = 2 |
->>>>>>> 13e92052
 	// send Jamulus signal to JackTrip outputs
 	var out = Array.fill(maxClients - 1, { arg n;
 		(n + 1) * outputChannelsPerClient;
 	});
-	Out.ar(out, signal[0]);
+	var signal = signal[0];
+	var signal = LimitedLink().transform(signal);
+	Out.ar(out, signal);
 };